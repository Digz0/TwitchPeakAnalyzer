import json
from collections import defaultdict
from datetime import timedelta
import argparse
import matplotlib.pyplot as plt
from matplotlib.ticker import FuncFormatter

def load_chat_data(file_path):
    with open(file_path, 'r') as f:
        return json.load(f)

def calculate_message_frequency(chat_data, window_size=10):
    frequency = defaultdict(int)
    for msg in chat_data:
        t = msg['time_in_seconds']
        frequency[t // window_size] += 1
    return dict(frequency)

def calculate_slopes(frequency):
    slopes = {}
    times = sorted(frequency.keys())
    for i in range(1, len(times)):
        current_time = times[i]
        prev_time = times[i-1]
        slope = frequency[current_time] - frequency[prev_time]
        slopes[current_time] = slope
    return slopes

<<<<<<< HEAD
def select_top_moments(slopes: Dict[int, int], num_moments: int) -> List[int]:
    """Select the top moments by interleaving top positive and negative slopes."""
    positive_slopes = sorted(
        [(w, s) for w, s in slopes.items() if s > 0],
        key=lambda x: -x[1]  # Sort descending
    )
    
    negative_slopes = sorted(
        [(w, s) for w, s in slopes.items() if s < 0],
        key=lambda x: x[1]  # Sort ascending
    )
    
    combined_slopes = []
    max_moments = num_moments // 2
    for i in range(max_moments):
        if i < len(positive_slopes):
            combined_slopes.append(positive_slopes[i][0])
        if i < len(negative_slopes):
            combined_slopes.append(negative_slopes[i][0])
=======
def find_significant_slopes(slopes, num_peaks=50, window_size=10):
    positive_slopes = sorted([(t, s) for t, s in slopes.items() if s > 0], key=lambda x: -x[1])[:num_peaks]
    positive_slopes.sort(key=lambda x: x[0])  # Sort positive slopes chronologically
    
    all_slopes = []
    for current_time, current_slope in positive_slopes:
        all_slopes.append((current_time, current_slope))
        
        # Look ahead max 1 minute (6 * 10-second windows)
        next_minute = current_time + (60 // window_size)
        
        # Find the steepest negative slope within the next minute
        steepest_negative = min(
            ((t, s) for t, s in slopes.items() if current_time < t <= next_minute and s < 0),
            key=lambda x: x[1],  # Sort by slope value (steepest negative)
            default=None
        )
        
        if steepest_negative:
            all_slopes.append(steepest_negative)
>>>>>>> b162e00b
    
    return all_slopes

def format_time(seconds):
    return str(timedelta(seconds=seconds))

def plot_chat_activity(frequency, significant_slopes, window_size):
    times = sorted(frequency.keys())
    messages = [frequency[t] for t in times]
    
    # Calculate the full duration of the chat
    max_time = max(times) * window_size
    
    plt.figure(figsize=(30, 10))
    plt.plot([t * window_size for t in times], messages, label='Message Frequency')
    
    positive_slopes = [(t, s) for t, s in significant_slopes if s > 0]
    negative_slopes = [(t, s) for t, s in significant_slopes if s < 0]
    
    plt.scatter([t * window_size for t, _ in positive_slopes], [frequency[t] for t, _ in positive_slopes], 
                color='green', label='Positive Slopes', zorder=5)
    plt.scatter([t * window_size for t, _ in negative_slopes], [frequency[t] for t, _ in negative_slopes], 
                color='red', label='Negative Slopes', zorder=5)
    
    plt.xlabel('Time')
    plt.ylabel('Number of Messages')
    plt.title('Chat Activity Analysis')
    plt.legend()
    plt.grid(True)
    
    # Format x-axis to show time in H:M:S
    def format_time(x, pos):
        return str(timedelta(seconds=int(x)))
    
    plt.gca().xaxis.set_major_formatter(FuncFormatter(format_time))
    plt.gcf().autofmt_xdate()  # Rotate and align the tick labels
    
    # Set the x-axis limit to the full duration of the chat
    plt.xlim(0, max_time)
    
    plt.tight_layout()  # Adjust the layout to prevent cutting off labels
    plt.savefig('chat_activity_analysis.png', dpi=300)  # Increased DPI for better quality
    plt.close()

def main(file_path, window_size=10, num_peaks=50):
    chat_data = load_chat_data(file_path)
    frequency = calculate_message_frequency(chat_data, window_size)
    slopes = calculate_slopes(frequency)
    significant_slopes = find_significant_slopes(slopes, num_peaks, window_size)

    print(f"Top {num_peaks} positive slopes and intervening negative slopes (chronological order):")
    for time, slope in significant_slopes:
        sign = '+' if slope > 0 else ''
        print(f"Time: {format_time(time * window_size)}, Slope: {sign}{slope}")

    plot_chat_activity(frequency, significant_slopes, window_size)
    print("Chat activity analysis image saved as 'chat_activity_analysis.png'")

if __name__ == "__main__":
    parser = argparse.ArgumentParser(description="Analyze Twitch chat activity")
    parser.add_argument("-f", "--file", required=True, help="Path to the JSON file containing chat data")
    parser.add_argument("-w", "--window", type=int, default=10, help="Window size in seconds (default: 10)")
    parser.add_argument("-n", "--num_peaks", type=int, default=50, help="Number of top positive slopes to display (default: 50)")
    args = parser.parse_args()

    main(args.file, args.window, args.num_peaks)<|MERGE_RESOLUTION|>--- conflicted
+++ resolved
@@ -26,27 +26,6 @@
         slopes[current_time] = slope
     return slopes
 
-<<<<<<< HEAD
-def select_top_moments(slopes: Dict[int, int], num_moments: int) -> List[int]:
-    """Select the top moments by interleaving top positive and negative slopes."""
-    positive_slopes = sorted(
-        [(w, s) for w, s in slopes.items() if s > 0],
-        key=lambda x: -x[1]  # Sort descending
-    )
-    
-    negative_slopes = sorted(
-        [(w, s) for w, s in slopes.items() if s < 0],
-        key=lambda x: x[1]  # Sort ascending
-    )
-    
-    combined_slopes = []
-    max_moments = num_moments // 2
-    for i in range(max_moments):
-        if i < len(positive_slopes):
-            combined_slopes.append(positive_slopes[i][0])
-        if i < len(negative_slopes):
-            combined_slopes.append(negative_slopes[i][0])
-=======
 def find_significant_slopes(slopes, num_peaks=50, window_size=10):
     positive_slopes = sorted([(t, s) for t, s in slopes.items() if s > 0], key=lambda x: -x[1])[:num_peaks]
     positive_slopes.sort(key=lambda x: x[0])  # Sort positive slopes chronologically
@@ -67,7 +46,6 @@
         
         if steepest_negative:
             all_slopes.append(steepest_negative)
->>>>>>> b162e00b
     
     return all_slopes
 
